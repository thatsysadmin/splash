#include "./core/scene.h"

#include <list>
#include <utility>

#include "./controller/controller_blender.h"
#include "./controller/controller_gui.h"
#include "./core/link.h"
#include "./graphics/camera.h"
#include "./graphics/filter.h"
#include "./graphics/geometry.h"
#include "./graphics/object.h"
#include "./graphics/profiler_gl.h"
#include "./graphics/texture.h"
#include "./graphics/texture_image.h"
#include "./graphics/warp.h"
#include "./graphics/window.h"
#include "./image/image.h"
#include "./image/queue.h"
#include "./mesh/mesh.h"
#include "./userinput/userinput_dragndrop.h"
#include "./userinput/userinput_joystick.h"
#include "./userinput/userinput_keyboard.h"
#include "./userinput/userinput_mouse.h"
#include "./utils/log.h"
#include "./utils/osutils.h"
#include "./utils/scope_guard.h"
#include "./utils/timer.h"

#if HAVE_GPHOTO and HAVE_OPENCV
#include "./controller/colorcalibrator.h"
#endif

// clang-format off
#define GLFW_EXPOSE_NATIVE_X11
#define GLFW_EXPOSE_NATIVE_GLX
#include <GLFW/glfw3native.h>
#include <GL/glxext.h>
// clang-format on

#if HAVE_SLAPS
#include "./controller/geometriccalibrator.h"
#endif

using namespace std;

namespace Splash
{

bool Scene::_hasNVSwapGroup{false};
vector<int> Scene::_glVersion{0, 0};
std::string Scene::_glVendor{};
std::string Scene::_glRenderer{};
vector<string> Scene::_ghostableTypes{"camera", "warp"};

/*************/
std::vector<int> Scene::getGLVersion()
{
    return _glVersion;
}

/*************/
bool Scene::getHasNVSwapGroup()
{
    return _hasNVSwapGroup;
}

/*************/
Scene::Scene(Context context)
    : RootObject(context)
    , _objectLibrary(dynamic_cast<RootObject*>(this))
{
#ifdef DEBUG
    Log::get() << Log::DEBUGGING << "Scene::Scene - Scene created successfully" << Log::endl;
#endif

    _isRunning = true;
    _name = _context.childSceneName;

    registerAttributes();
    initializeTree();

    // We have to reset the factory to create a Scene factory
    _factory.reset(new Factory(this));
    _blender = make_shared<Blender>(this);
    if (_blender)
    {
        _blender->setName("blender");
        _objects["blender"] = _blender;
    }

    init(_name);
}

/*************/
Scene::~Scene()
{
    // Cleanup every object
    if (_mainWindow)
    {
        _mainWindow->setAsCurrentContext();
        lock_guard<recursive_mutex> lockObjects(_objectsMutex); // We don't want any friend to try accessing the objects

        // Free objects cleanly
        for (auto& obj : _objects)
            obj.second.reset();
        _objects.clear();

        _mainWindow->releaseContext();
    }

#ifdef DEBUG
    Log::get() << Log::DEBUGGING << "Scene::~Scene - Destructor" << Log::endl;
#endif
}

/*************/
std::shared_ptr<GraphObject> Scene::addObject(const string& type, const string& name)
{
#ifdef DEBUG
    Log::get() << Log::DEBUGGING << "Scene::" << __FUNCTION__ << " - Creating object of type " << type << Log::endl;
#endif

    lock_guard<recursive_mutex> lockObjects(_objectsMutex);

    // If we run in background mode, don't create any window
    if (_runInBackground && type == "window")
        return {};

    // Check whether an object of this name already exists
    if (getObject(name))
    {
#ifdef DEBUG
        Log::get() << Log::DEBUGGING << "Scene::" << __FUNCTION__ << " - An object named " << name << " already exists" << Log::endl;
#endif
        return {};
    }

    // Create the wanted object
    auto obj = _factory->create(type);

    // Add the object to the objects list
    if (obj.get() != nullptr)
    {
        obj->setRemoteType(type); // Not all objects have remote types, but this doesn't harm

        obj->setName(name);
        _objects[name] = obj;

        // Some objects have to be connected to the gui (if the Scene is master)
        if (_gui != nullptr)
        {
            if (obj->getType() == "object")
                link(obj, dynamic_pointer_cast<GraphObject>(_gui));
            else if (obj->getType() == "window" && !_guiLinkedToWindow)
            {
                link(dynamic_pointer_cast<GraphObject>(_gui), obj);
                _guiLinkedToWindow = true;
            }
        }
    }

    return obj;
}

/*************/
void Scene::addGhost(const string& type, const string& name)
{
    if (find(_ghostableTypes.begin(), _ghostableTypes.end(), type) == _ghostableTypes.end())
        return;

#ifdef DEBUG
    Log::get() << Log::DEBUGGING << "Scene::" << __FUNCTION__ << " - Creating ghost object of type " << type << Log::endl;
#endif
    auto obj = addObject(type, name);
    if (obj)
    {
        auto ghostPath = "/" + _name + "/objects/" + name + "/ghost";
        _tree.createLeafAt(ghostPath);
        _tree.setValueForLeafAt(ghostPath, true);
    }
}

/*************/
bool Scene::link(const string& first, const string& second)
{
    return link(getObject(first), getObject(second));
}

/*************/
bool Scene::link(const std::shared_ptr<GraphObject>& first, const std::shared_ptr<GraphObject>& second)
{
    if (!first || !second)
        return false;

    lock_guard<recursive_mutex> lockObjects(_objectsMutex);
    bool result = second->linkTo(first);

    return result;
}

/*************/
void Scene::unlink(const string& first, const string& second)
{
    unlink(getObject(first), getObject(second));
}

/*************/
void Scene::unlink(const std::shared_ptr<GraphObject>& first, const std::shared_ptr<GraphObject>& second)
{
    if (!first || !second)
        return;

    second->unlinkFrom(first);
}

/*************/
void Scene::remove(const string& name)
{
    std::shared_ptr<GraphObject> obj;

    lock_guard<recursive_mutex> lockObjects(_objectsMutex);

    if (_objects.find(name) != _objects.end())
        _objects.erase(name);
}

/*************/
void Scene::render()
{
    // We want to have as much time as possible for uploading the textures,
    // so we start it right now.
    bool expectedAtomicValue = false;
    if (!_doUploadTextures.compare_exchange_strong(expectedAtomicValue, false, std::memory_order_acq_rel))
    {
        lock_guard<recursive_mutex> lockObjects(_objectsMutex);
        for (auto& obj : _objects)
        {
            auto texture = dynamic_pointer_cast<Texture>(obj.second);
            if (texture)
                texture->update();
        }
    }

    {
#ifdef PROFILE
        PROFILEGL("Render loop")
#endif
        // Create lists of objects to update and to render
        map<GraphObject::Priority, vector<shared_ptr<GraphObject>>> objectList{};
        {
            lock_guard<recursive_mutex> lockObjects(_objectsMutex);
            for (auto obj = _objects.cbegin(); obj != _objects.cend(); ++obj)
            {
                // We also run all pending tasks for every object
                obj->second->runTasks();

                auto priority = obj->second->getRenderingPriority();
                if (priority == GraphObject::Priority::NO_RENDER)
                    continue;

                auto listIt = objectList.find(priority);
                if (listIt == objectList.end())
                {
                    auto entry = objectList.emplace(std::make_pair(priority, vector<shared_ptr<GraphObject>>()));
                    if (entry.second == true)
                        listIt = entry.first;
                    else
                        continue;
                }

                listIt->second.push_back(obj->second);
            }
        }

        // Update and render the objects
        // See GraphObject::getRenderingPriority() for precision about priorities
        for (auto& objPriority : objectList)
        {
            if (objPriority.second.size() != 0)
                Timer::get() << objPriority.second[0]->getType();

            for (auto& obj : objPriority.second)
            {
#ifdef PROFILE
                PROFILEGL("object " + obj->getName());
#endif
                obj->update();

                auto objectCategory = obj->getCategory();
                if (objectCategory == GraphObject::Category::MESH)
                    if (obj->wasUpdated())
                    {
                        // If a mesh has been updated, force blending update
                        addTask([=]() { dynamic_pointer_cast<Blender>(_blender)->forceUpdate(); });
                        obj->setNotUpdated();
                    }
                if (objectCategory == GraphObject::Category::IMAGE || objectCategory == GraphObject::Category::TEXTURE)
                    if (obj->wasUpdated())
                        obj->setNotUpdated();

                obj->render();
            }

            if (objPriority.second.size() != 0)
                Timer::get() >> objPriority.second[0]->getType();
        }

        {
#ifdef PROFILE
            PROFILEGL("swap buffers");
#endif
            // Swap all buffers at once
            Timer::get() << "swap";
            for (auto& obj : _objects)
                if (obj.second->getType() == "window")
                    dynamic_pointer_cast<Window>(obj.second)->swapBuffers();
            Timer::get() >> "swap";
        }
    }

#ifdef PROFILE
    ProfilerGL::get().gatherTimings();
#endif
}

/*************/
void Scene::run()
{
    if (!_mainWindow)
    {
        Log::get() << Log::ERROR << "Scene::" << __FUNCTION__ << " - No rendering context has been created" << Log::endl;
        return;
    }

    _mainWindow->setAsCurrentContext();
    while (_isRunning)
    {
        // Process tree updates
        Timer::get() << "tree_process";
        _tree.processQueue();
        Timer::get() >> "tree_process";

        // This gets the whole loop duration
        if (_runInBackground && _swapInterval != 0)
        {
            // Artificial synchronization to avoid overloading the GPU in hidden mode
            Timer::get() >> _targetFrameDuration >> "swap_sync";
            Timer::get() << "swap_sync";
        }

        Timer::get() >> "loop_scene";
        Timer::get() << "loop_scene";

        // Execute waiting tasks
        executeTreeCommands();
        runTasks();

        if (_started)
        {
            Timer::get() << "rendering";
            render();
            Timer::get() >> "rendering";

            Timer::get() << "inputsUpdate";
            updateInputs();
            Timer::get() >> "inputsUpdate";
        }
        else
        {
            this_thread::sleep_for(chrono::milliseconds(50));
        }

        Timer::get() << "tree_update";
        updateTreeFromObjects();
        Timer::get() >> "tree_update";
        Timer::get() << "tree_propagate";
        propagateTree();
        Timer::get() >> "tree_propagate";
    }
    _mainWindow->releaseContext();

    signalBufferObjectUpdated();

    // Clean the tree from anything related to this Scene
    _tree.cutBranchAt("/" + _name);
    propagateTree();

#ifdef PROFILE
    ProfilerGL::get().processTimings();
    ProfilerGL::get().processFlamegraph("/tmp/splash_profiling_data_" + _name);
#endif
}

/*************/
void Scene::updateInputs()
{
    glfwPollEvents();

    auto keyboard = dynamic_pointer_cast<Keyboard>(_keyboard);
    if (keyboard)
        _gui->setKeyboardState(keyboard->getState(_name));

    auto mouse = dynamic_pointer_cast<Mouse>(_mouse);
    if (mouse)
        _gui->setMouseState(mouse->getState(_name));

    // Check if we should quit.
    if (Window::getQuitFlag())
        sendMessageToWorld("quit");
}

/*************/
void Scene::setAsMaster(const string& configFilePath)
{
    lock_guard<recursive_mutex> lockObjects(_objectsMutex);

    _isMaster = true;

    _gui = make_shared<Gui>(_mainWindow, this);
    if (_gui)
    {
        _gui->setName("gui");
        _gui->setConfigFilePath(configFilePath);
        _objects["gui"] = _gui;
    }

    _keyboard = make_shared<Keyboard>(this);
    _mouse = make_shared<Mouse>(this);
    _joystick = make_shared<Joystick>(this);
    _dragndrop = make_shared<DragNDrop>(this);

    if (_keyboard)
    {
        _keyboard->setName("keyboard");
        _objects[_keyboard->getName()] = _keyboard;
    }
    if (_mouse)
    {
        _mouse->setName("mouse");
        _objects["mouse"] = _mouse;
    }
    if (_joystick)
    {
        _joystick->setName("joystick");
        _objects[_joystick->getName()] = _joystick;
    }
    if (_dragndrop)
    {
        _dragndrop->setName("dragndrop");
        _objects[_dragndrop->getName()] = _dragndrop;
    }

#if HAVE_GPHOTO and HAVE_OPENCV
    // Initialize the color calibration object
    _colorCalibrator = make_shared<ColorCalibrator>(this);
    _colorCalibrator->setName("colorCalibrator");
    _objects["colorCalibrator"] = _colorCalibrator;
#endif

#if HAVE_SLAPS
    _geometricCalibrator = make_shared<GeometricCalibrator>(this);
    _geometricCalibrator->setName("geometricCalibrator");
    _objects["geometricCalibrator"] = _geometricCalibrator;
#endif
}

/*************/
void Scene::sendMessageToWorld(const string& message, const Values& value)
{
    RootObject::sendMessage("world", message, value);
}

/*************/
Values Scene::sendMessageToWorldWithAnswer(const string& message, const Values& value, const unsigned long long timeout)
{
    return sendMessageWithAnswer("world", message, value, timeout);
}

/*************/
shared_ptr<GlWindow> Scene::getNewSharedWindow(const string& name)
{
    string windowName;
    name.size() == 0 ? windowName = "Splash::Window" : windowName = "Splash::" + name;

    if (!_mainWindow)
    {
        Log::get() << Log::WARNING << __FUNCTION__ << " - Main window does not exist, unable to create new shared window" << Log::endl;
        return {nullptr};
    }

    // The GL version is the same as in the initialization, so we don't have to reset it here
    glfwWindowHint(GLFW_SRGB_CAPABLE, GL_TRUE);
    glfwWindowHint(GLFW_VISIBLE, false);
    GLFWwindow* window = glfwCreateWindow(512, 512, windowName.c_str(), NULL, _mainWindow->get());
    if (!window)
    {
        Log::get() << Log::WARNING << __FUNCTION__ << " - Unable to create new shared window" << Log::endl;
        return {nullptr};
    }
    auto glWindow = make_shared<GlWindow>(window, _mainWindow->get());

    glWindow->setAsCurrentContext();
#ifdef DEBUGGL
    glDebugMessageCallback(Scene::glMsgCallback, (void*)this);
    glDebugMessageControl(GL_DONT_CARE, GL_DONT_CARE, GL_DEBUG_SEVERITY_MEDIUM, 0, nullptr, GL_TRUE);
    glDebugMessageControl(GL_DONT_CARE, GL_DONT_CARE, GL_DEBUG_SEVERITY_HIGH, 0, nullptr, GL_TRUE);
#endif

#ifdef GLX_NV_swap_group
    if (_maxSwapGroups)
    {
        PFNGLXJOINSWAPGROUPNVPROC nvGLJoinSwapGroup = (PFNGLXJOINSWAPGROUPNVPROC)glfwGetProcAddress("glXJoinSwapGroupNV");
        auto nvResult = nvGLJoinSwapGroup(glfwGetX11Display(), glfwGetGLXWindow(window), 1);
        if (nvResult)
            Log::get() << Log::MESSAGE << "Scene::" << __FUNCTION__ << " - Window " << windowName << " successfully joined the NV swap group" << Log::endl;
        else
            Log::get() << Log::MESSAGE << "Scene::" << __FUNCTION__ << " - Window " << windowName << " couldn't join the NV swap group" << Log::endl;
    }

    if (_maxSwapBarriers)
    {
        PFNGLXBINDSWAPBARRIERNVPROC nvGLBindSwapBarrier = (PFNGLXBINDSWAPBARRIERNVPROC)glfwGetProcAddress("glXBindSwapBarrierNV");
        auto nvResult = nvGLBindSwapBarrier(glfwGetX11Display(), 1, 1);
        if (nvResult)
            Log::get() << Log::MESSAGE << "Scene::" << __FUNCTION__ << " - Window " << windowName << " successfully bind the NV swap barrier" << Log::endl;
        else
            Log::get() << Log::MESSAGE << "Scene::" << __FUNCTION__ << " - Window " << windowName << " couldn't bind the NV swap barrier" << Log::endl;
    }
#endif
    glWindow->releaseContext();

    return glWindow;
}

/*************/
vector<int> Scene::findGLVersion()
{
    vector<vector<int>> glVersionList{{4, 5}};
    vector<int> detectedVersion{0, 0};

    for (auto version : glVersionList)
    {
        glfwWindowHint(GLFW_CONTEXT_VERSION_MAJOR, version[0]);
        glfwWindowHint(GLFW_CONTEXT_VERSION_MINOR, version[1]);
        glfwWindowHint(GLFW_OPENGL_PROFILE, GLFW_OPENGL_CORE_PROFILE);
        glfwWindowHint(GLFW_SRGB_CAPABLE, GL_TRUE);
        glfwWindowHint(GLFW_DEPTH_BITS, 24);
        glfwWindowHint(GLFW_VISIBLE, false);
        GLFWwindow* window = glfwCreateWindow(512, 512, "test_window", NULL, NULL);

        if (window)
        {
            detectedVersion = version;
            glfwDestroyWindow(window);
            break;
        }
    }

    return detectedVersion;
}

/*************/
void Scene::init(const string& name)
{
    glfwSetErrorCallback(Scene::glfwErrorCallback);

    // GLFW stuff
    if (!glfwInit())
    {
        Log::get() << Log::ERROR << "Scene::" << __FUNCTION__ << " - Unable to initialize GLFW" << Log::endl;
        _isInitialized = false;
        return;
    }

    auto glVersion = findGLVersion();
    if (glVersion[0] == 0)
    {
        Log::get() << Log::ERROR << "Scene::" << __FUNCTION__ << " - Unable to find a suitable GL version (higher than 4.3)" << Log::endl;
        _isInitialized = false;
        return;
    }

    _glVersion = glVersion;
    Log::get() << Log::MESSAGE << "Scene::" << __FUNCTION__ << " - GL version: " << glVersion[0] << "." << glVersion[1] << Log::endl;

    glfwWindowHint(GLFW_CONTEXT_VERSION_MAJOR, glVersion[0]);
    glfwWindowHint(GLFW_CONTEXT_VERSION_MINOR, glVersion[1]);
    glfwWindowHint(GLFW_OPENGL_PROFILE, GLFW_OPENGL_CORE_PROFILE);
#ifdef DEBUGGL
    glfwWindowHint(GLFW_OPENGL_DEBUG_CONTEXT, true);
#else
    glfwWindowHint(GLFW_OPENGL_DEBUG_CONTEXT, false);
#endif
    glfwWindowHint(GLFW_SRGB_CAPABLE, GL_TRUE);
    glfwWindowHint(GLFW_DEPTH_BITS, 24);
    glfwWindowHint(GLFW_VISIBLE, false);

    GLFWwindow* window = glfwCreateWindow(512, 512, name.c_str(), NULL, NULL);

    if (!window)
    {
        Log::get() << Log::WARNING << "Scene::" << __FUNCTION__ << " - Unable to create a GLFW window" << Log::endl;
        _isInitialized = false;
        return;
    }

    _mainWindow = make_shared<GlWindow>(window, window);
    _isInitialized = true;

    _mainWindow->setAsCurrentContext();
    gladLoadGLLoader((GLADloadproc)glfwGetProcAddress);

    // Get hardware information
    _glVendor = std::string(reinterpret_cast<const char*>(glGetString(GL_VENDOR)));
    _glRenderer = std::string(reinterpret_cast<const char*>(glGetString(GL_RENDERER)));
    Log::get() << Log::MESSAGE << "Scene::" << __FUNCTION__ << " - GL vendor: " << _glVendor << Log::endl;
    Log::get() << Log::MESSAGE << "Scene::" << __FUNCTION__ << " - GL renderer: " << _glRenderer << Log::endl;

// Activate GL debug messages
#ifdef DEBUGGL
    glDebugMessageCallback(Scene::glMsgCallback, (void*)this);
    glDebugMessageControl(GL_DONT_CARE, GL_DONT_CARE, GL_DEBUG_SEVERITY_MEDIUM, 0, nullptr, GL_TRUE);
    glDebugMessageControl(GL_DONT_CARE, GL_DONT_CARE, GL_DEBUG_SEVERITY_HIGH, 0, nullptr, GL_TRUE);
#endif

// Check for swap groups
#ifdef GLX_NV_swap_group
    if (glfwExtensionSupported("GLX_NV_swap_group"))
    {
        PFNGLXQUERYMAXSWAPGROUPSNVPROC nvGLQueryMaxSwapGroups = (PFNGLXQUERYMAXSWAPGROUPSNVPROC)glfwGetProcAddress("glXQueryMaxSwapGroupsNV");
        if (!nvGLQueryMaxSwapGroups(glfwGetX11Display(), 0, &_maxSwapGroups, &_maxSwapBarriers))
            Log::get() << Log::MESSAGE << "Scene::" << __FUNCTION__ << " - Unable to get NV max swap groups / barriers" << Log::endl;
        else
            Log::get() << Log::MESSAGE << "Scene::" << __FUNCTION__ << " - NV max swap groups: " << _maxSwapGroups << " / barriers: " << _maxSwapBarriers << Log::endl;

        if (_maxSwapGroups != 0)
            _hasNVSwapGroup = true;
    }
#endif
    _mainWindow->releaseContext();

    // Create the link and connect to the World
    _link = make_unique<Link>(this, name);
    _link->connectTo("world");
    sendMessageToWorld("sceneLaunched", {});
}

/*************/
unsigned long long Scene::updateTargetFrameDuration()
{
    auto mon = glfwGetPrimaryMonitor();
    if (!mon)
        return 0ull;

    auto vidMode = glfwGetVideoMode(mon);
    if (!vidMode)
        return 0ull;

    auto refreshRate = vidMode->refreshRate;
    if (!refreshRate)
        return 0ull;

    return static_cast<unsigned long long>(1e6 / refreshRate);
}

/*************/
void Scene::glfwErrorCallback(int /*code*/, const char* msg)
{
    Log::get() << Log::WARNING << "Scene::glfwErrorCallback - " << msg << Log::endl;
}

/*************/
void Scene::glMsgCallback(GLenum /*source*/, GLenum type, GLuint /*id*/, GLenum severity, GLsizei /*length*/, const GLchar* message, void* /*userParam*/)
{
    string typeString{"OTHER"};
    string severityString{""};
    Log::Priority logType{Log::MESSAGE};

    switch (type)
    {
    case GL_DEBUG_TYPE_ERROR:
        typeString = "Error";
        logType = Log::ERROR;
        break;
    case GL_DEBUG_TYPE_DEPRECATED_BEHAVIOR:
        typeString = "Deprecated behavior";
        logType = Log::WARNING;
        break;
    case GL_DEBUG_TYPE_UNDEFINED_BEHAVIOR:
        typeString = "Undefined behavior";
        logType = Log::ERROR;
        break;
    case GL_DEBUG_TYPE_PORTABILITY:
        typeString = "Portability";
        logType = Log::WARNING;
        break;
    case GL_DEBUG_TYPE_PERFORMANCE:
        typeString = "Performance";
        logType = Log::WARNING;
        break;
    case GL_DEBUG_TYPE_OTHER:
        typeString = "Other";
        logType = Log::MESSAGE;
        break;
    }

    switch (severity)
    {
    case GL_DEBUG_SEVERITY_LOW:
        severityString = "low";
        break;
    case GL_DEBUG_SEVERITY_MEDIUM:
        severityString = "medium";
        break;
    case GL_DEBUG_SEVERITY_HIGH:
        severityString = "high";
        break;
    case GL_DEBUG_SEVERITY_NOTIFICATION:
        // Disable notifications, they are far too verbose
        return;
        // severityString = "notification";
        // break;
    }

    Log::get() << logType << "GL::debug - [" << typeString << "::" << severityString << "] - " << message << Log::endl;
}

/*************/
void Scene::registerAttributes()
{
    addAttribute("addObject",
        [&](const Values& args) {
            addTask([=]() {
                string type = args[0].as<string>();
                string name = args[1].as<string>();
                string sceneName = args.size() > 2 ? args[2].as<string>() : "";

                if (sceneName == _name)
                    addObject(type, name);
                else if (_isMaster)
                    addGhost(type, name);
            });

            return true;
        },
        {'s', 's'});
    setAttributeDescription("addObject", "Add an object of the given name, type, and optionally the target scene");

    addAttribute("deleteObject",
        [&](const Values& args) {
            addTask([=]() -> void {
                // We wait until we can indeed delete the object
                bool expectedAtomicValue = false;
                while (!_objectsCurrentlyUpdated.compare_exchange_strong(expectedAtomicValue, true, std::memory_order_acquire))
                    this_thread::sleep_for(chrono::milliseconds(1));
                OnScopeExit { _objectsCurrentlyUpdated.store(false, std::memory_order_release); };

                lock_guard<recursive_mutex> lockObjects(_objectsMutex);

                auto objectName = args[0].as<string>();
                auto object = getObject(objectName);
                if (!object)
                    return;

                for (auto& localObject : _objects)
                    unlink(object, localObject.second);
                _objects.erase(objectName);
            });

            return true;
        },
        {'s'});
    setAttributeDescription("deleteObject", "Delete an object given its name");

    addAttribute("duration",
        [&](const Values& args) {
            Timer::get().setDuration(args[0].as<string>(), args[1].as<int>());
            return true;
        },
        {'s', 'n'});
    setAttributeDescription("duration", "Set the duration of the given timer");

    addAttribute("masterClock",
        [&](const Values& args) {
            Timer::Point clock;
            clock.years = args[0].as<uint32_t>();
            clock.months = args[1].as<uint32_t>();
            clock.days = args[2].as<uint32_t>();
            clock.hours = args[3].as<uint32_t>();
            clock.mins = args[4].as<uint32_t>();
            clock.secs = args[5].as<uint32_t>();
            clock.frame = args[6].as<uint32_t>();
            clock.paused = args[7].as<bool>();
            Timer::get().setMasterClock(clock);
            return true;
        },
        {'n', 'n', 'n', 'n', 'n', 'n', 'n'});
    setAttributeDescription("masterClock", "Set the timing of the master clock");

    addAttribute("link",
        [&](const Values& args) {
            addTask([=]() {
                string src = args[0].as<string>();
                string dst = args[1].as<string>();
                link(src, dst);
            });

            return true;
        },
        {'s', 's'});
    setAttributeDescription("link", "Link the two given objects");

    addAttribute("log",
        [&](const Values& args) {
            Log::get().setLog(args[0].as<uint64_t>(), args[1].as<string>(), (Log::Priority)args[2].as<int>());
            return true;
        },
        {'n', 's', 'n'});
    setAttributeDescription("log", "Add an entry to the logs, given its message and priority");

    addAttribute("logToFile",
        [&](const Values& args) {
            Log::get().logToFile(args[0].as<bool>());
            return true;
        },
        {'n'});
    setAttributeDescription("logToFile", "If set to 1, the process holding the Scene will try to write log to file");

    addAttribute("ping", [&](const Values&) {
        signalBufferObjectUpdated();
        sendMessageToWorld("pong", {_name});
        return true;
    });
    setAttributeDescription("ping", "Ping the World");

    addAttribute("sync", [&](const Values&) {
        addTask([=]() { sendMessageToWorld("answerMessage", {"sync", _name}); });
        return true;
    });
    setAttributeDescription("sync", "Dummy message to make sure all previous messages have been processed by the Scene.");

    addAttribute("remove",
        [&](const Values& args) {
            addTask([=]() {
                string name = args[1].as<string>();
                remove(name);
            });

            return true;
        },
        {'s'});
    setAttributeDescription("remove", "Remove the object of the given name");

    addAttribute("setMaster", [&](const Values& args) {
        addTask([=]() {
            if (args.empty())
                setAsMaster();
            else
                setAsMaster(args[0].as<string>());
        });
        return true;
    });
    setAttributeDescription("setMaster", "Set this Scene as master, can give the configuration file path as a parameter");

    addAttribute("start", [&](const Values&) {
        _started = true;
        sendMessageToWorld("answerMessage", {"start", _name});
        return true;
    });
    setAttributeDescription("start", "Start the Scene main loop");

    addAttribute("stop", [&](const Values&) {
        _started = false;
        return true;
    });
    setAttributeDescription("stop", "Stop the Scene main loop");

    addAttribute("swapTest", [&](const Values& args) {
        addTask([=]() {
            lock_guard<recursive_mutex> lock(_objectsMutex);
            for (auto& obj : _objects)
                if (obj.second->getType() == "window")
                    dynamic_pointer_cast<Window>(obj.second)->setAttribute("swapTest", args);
        });
        return true;
    });
    setAttributeDescription("swapTest", "Activate video swap test if set to 1");

    addAttribute("swapTestColor", [&](const Values& args) {
        addTask([=]() {
            lock_guard<recursive_mutex> lock(_objectsMutex);
            for (auto& obj : _objects)
                if (obj.second->getType() == "window")
                    dynamic_pointer_cast<Window>(obj.second)->setAttribute("swapTestColor", args);
        });
        return true;
    });
    setAttributeDescription("swapTestColor", "Set the swap test color");

    addAttribute("uploadTextures", [&](const Values& /*args*/) {
        _doUploadTextures = true;
        return true;
    });
    setAttributeDescription("uploadTextures", "Signal that textures should be uploaded right away");

    addAttribute("quit", [&](const Values&) {
        addTask([=]() {
            _started = false;
            _isRunning = false;
        });
        return true;
    });
    setAttributeDescription("quit", "Ask the Scene to quit");

    addAttribute("unlink",
        [&](const Values& args) {
            addTask([=]() {
                string src = args[0].as<string>();
                string dst = args[1].as<string>();
                unlink(src, dst);
            });

            return true;
        },
        {'s', 's'});
    setAttributeDescription("unlink", "Unlink the two given objects");

    addAttribute("wireframe",
        [&](const Values& args) {
            addTask([=]() {
                lock_guard<recursive_mutex> lock(_objectsMutex);
                for (auto& obj : _objects)
                    if (obj.second->getType() == "camera")
                        dynamic_pointer_cast<Camera>(obj.second)->setAttribute("wireframe", {(int)(args[0].as<int>())});
            });

            return true;
        },
        {'n'});
    setAttributeDescription("wireframe", "Show all meshes as wireframes if set to 1");

#if HAVE_GPHOTO and HAVE_OPENCV
    addAttribute("calibrateColor", [&](const Values&) {
        auto calibrator = dynamic_pointer_cast<ColorCalibrator>(_colorCalibrator);
        if (calibrator)
            calibrator->update();
        return true;
    });
    setAttributeDescription("calibrateColor", "Launch projectors color calibration");

    addAttribute("calibrateColorResponseFunction", [&](const Values&) {
        auto calibrator = dynamic_pointer_cast<ColorCalibrator>(_colorCalibrator);
        if (calibrator)
            calibrator->updateCRF();
        return true;
    });
    setAttributeDescription("calibrateColorResponseFunction", "Launch the camera color calibration");
#endif

#if HAVE_SLAPS
    addAttribute("calibrateGeometry", [&](const Values&) {
        auto calibrator = dynamic_pointer_cast<GeometricCalibrator>(_geometricCalibrator);
        if (calibrator)
            calibrator->calibrate();
        return true;
    });
#endif

    addAttribute("runInBackground",
        [&](const Values& args) {
            _runInBackground = args[0].as<bool>();
            return true;
        },
        {'n'});
    setAttributeDescription("runInBackground", "If set to 1, Splash will run in the background (useful for background processing)");

    addAttribute("swapInterval",
        [&](const Values& args) {
            _swapInterval = max(-1, args[0].as<int>());
            _targetFrameDuration = updateTargetFrameDuration();
            return true;
        },
        [&]() -> Values { return {(int)_swapInterval}; },
        {'n'});
    setAttributeDescription("swapInterval", "Set the interval between two video frames. 1 is synced, 0 is not, -1 to sync when possible");
<<<<<<< HEAD

    addAttribute("threadedTextureUpload",
        [&](const Values& args) {
            _threadedTextureUpload = args[0].as<bool>();
            return true;
        },
        [&]() -> Values { return {_threadedTextureUpload}; },
        {'n'});
    setAttributeDescription("threadedTextureUpload", "Activate threaded texture upload. This can cause freezes on some hardware");
=======
>>>>>>> 174f05ac
}

/*************/
void Scene::initializeTree()
{
    _tree.addCallbackToLeafAt("/world/attributes/masterClock",
        [](const Value& value, const chrono::system_clock::time_point& /*timestamp*/) {
            auto args = value.as<Values>();
            Timer::Point clock;
            clock.years = args[0].as<uint32_t>();
            clock.months = args[1].as<uint32_t>();
            clock.days = args[2].as<uint32_t>();
            clock.hours = args[3].as<uint32_t>();
            clock.mins = args[4].as<uint32_t>();
            clock.secs = args[5].as<uint32_t>();
            clock.frame = args[6].as<uint32_t>();
            clock.paused = args[7].as<bool>();
            Timer::get().setMasterClock(clock);
        },
        true);

    _tree.setName(_name);
    _tree.createBranchAt("/" + _name);
    _tree.createBranchAt("/" + _name + "/attributes");
    _tree.createBranchAt("/" + _name + "/commands");
    _tree.createBranchAt("/" + _name + "/durations");
    _tree.createBranchAt("/" + _name + "/logs");
    _tree.createBranchAt("/" + _name + "/objects");
}

} // namespace Splash<|MERGE_RESOLUTION|>--- conflicted
+++ resolved
@@ -984,18 +984,6 @@
         [&]() -> Values { return {(int)_swapInterval}; },
         {'n'});
     setAttributeDescription("swapInterval", "Set the interval between two video frames. 1 is synced, 0 is not, -1 to sync when possible");
-<<<<<<< HEAD
-
-    addAttribute("threadedTextureUpload",
-        [&](const Values& args) {
-            _threadedTextureUpload = args[0].as<bool>();
-            return true;
-        },
-        [&]() -> Values { return {_threadedTextureUpload}; },
-        {'n'});
-    setAttributeDescription("threadedTextureUpload", "Activate threaded texture upload. This can cause freezes on some hardware");
-=======
->>>>>>> 174f05ac
 }
 
 /*************/
