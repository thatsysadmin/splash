--- conflicted
+++ resolved
@@ -349,12 +349,8 @@
         });
     setAttributeDescription("playlist", "Set the playlist as an array of [type, filename, start, end, (args)]");
 
-<<<<<<< HEAD
-    addAttribute("elapsed", [&](const Values& /*args*/) { return true; }, [&]() -> Values { return {static_cast<float>(_currentTime / 1e6)}; }, {'n'});
-=======
     addAttribute(
         "elapsed", [&](const Values& /*args*/) { return true; }, [&]() -> Values { return {static_cast<float>(_currentTime / 1e6)}; }, {'r'});
->>>>>>> b54dfae0
     setAttributeDescription("elapsed", "Time elapsed since the beginning of the queue");
 
     addAttribute("seek",
