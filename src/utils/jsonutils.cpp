--- conflicted
+++ resolved
@@ -145,10 +145,6 @@
     return true;
 }
 
-<<<<<<< HEAD
-} // namespace Utils
-} // namespace Splash
-=======
 /*************/
 Values jsonToValues(const Json::Value& values)
 {
@@ -200,5 +196,4 @@
 }
 
 } // end of namespace
-} // end of namespace
->>>>>>> 174f05ac
+} // end of namespace