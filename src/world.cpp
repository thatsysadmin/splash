--- conflicted
+++ resolved
@@ -141,14 +141,8 @@
         }
 
         // Ping the clients once in a while
-        {
-<<<<<<< HEAD
-            if (STimer::timer.isDebug())
-                STimer::timer << "pingScene " + scene.first;
-            auto answer = sendMessageWithAnswer(scene.first, "ping", {}, 1000);
-            if (STimer::timer.isDebug())
-                STimer::timer >> "pingScene " + scene.first;
-=======
+        if (STimer::timer.isDebug())
+        {
             static auto frameIndex = 0;
             if (frameIndex == 0)
             {
@@ -159,7 +153,6 @@
                 }
             }
             frameIndex = (frameIndex + 1) % 60;
->>>>>>> dce42920
         }
 
         // Get the current FPS
